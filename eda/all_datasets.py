--- conflicted
+++ resolved
@@ -13,21 +13,6 @@
 
 DATASETS = {
     # datasets from dpo paper
-<<<<<<< HEAD
-    #"hh": ("Anthropic RLHF HH", 500),
-    "shp": ("Stanford Human Preferences", 1000),
-    #"se": ("Stack Exchange Full", 10000),
-    #"tldr": ("Webis TLDR 17", 150),
-
-    # datasets from length paper
-    #"rlcd": ("RLCD Synthetic", 400),
-    #"webgpt": ("WebGPT", 400),
-    #"stack": ("Stack Exchange Paired", 200),
-
-    # other datasets
-    #"ultrafeedback": ("Ultrafeedback Preferences", 10000),
-    #"alpaca": ("AlpacaFarm", 500),
-=======
     "hh": ("Anthropic RLHF HH", 500),
     "shp": ("Stanford Human Preferences", 1000),
     #"se": ("Stack Exchange Full", 10000),
@@ -41,7 +26,6 @@
     # other datasets
     "ultrafeedback": ("Ultrafeedback Preferences", 10000),
     "alpaca": ("AlpacaFarm", 500),
->>>>>>> 4a68002b
 }
 
 
