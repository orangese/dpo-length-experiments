--- conflicted
+++ resolved
@@ -3,9 +3,6 @@
 *.png
 env
 data
-<<<<<<< HEAD
 cache
-=======
 outputs
-slurm
->>>>>>> 62b593a2
+slurm